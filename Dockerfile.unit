--- conflicted
+++ resolved
@@ -26,12 +26,9 @@
 
 WORKDIR /src
 COPY . /src
-<<<<<<< HEAD
+
+RUN chmod -R 777 /src $CARGO_HOME
 RUN mkdir -p ~/.cargo/bin && \
     for plugin in nextest deny; do \
         ln -s /src/thirdparty/cargo-${plugin}/cargo-${plugin}-linux-$(arch) ~/.cargo/bin/cargo-${plugin}; \
-	done
-=======
-RUN chmod -R 777 /src $CARGO_HOME
-RUN mkdir -p ~/.cargo/bin && ln -s /src/thirdparty/cargo-nextest/cargo-nextest-linux-$(arch) ~/.cargo/bin/cargo-nextest
->>>>>>> 77ecb7fd
+	done