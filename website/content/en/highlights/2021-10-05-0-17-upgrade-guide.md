---
date: "2021-10-05"
title: "0.17 Upgrade Guide"
description: "An upgrade guide that addresses breaking changes in 0.17.0"
authors: ["tobz"]
pr_numbers: []
release: "0.17.0"
hide_on_release_notes: false
badges:
  type: breaking change
---

Vector's 0.17.0 release includes three **breaking changes**:

1. [Blackhole sink configuration changes](#blackhole)
<<<<<<< HEAD
2. [Datadog Logs sink loses `batch.max_bytes` setting](#datadog_logs_max_bytes)
3. [Field name change for aggregated summaries in `metric_to_log` transform](#agg_summary_metric_to_log)
=======
1. [Datadog Logs sink loses `batch.max_bytes` setting](#datadog_logs_max_bytes)
1. [Vector now logs to stderr](#logging)
>>>>>>> 8e5fd7ca

We cover them below to help you upgrade quickly:

## Upgrade guide

### Blackhole sink configuration changes {#blackhole}

We've updated the blackhole sink to print its statistics summary on an interval, rather than after a
specific number of events.  This provides a consistent reporting experience regardless of the number
of events coming into the sink, including when _no_ events are coming in.

The configuration field `print_amount` has been removed, and replaced with `print_interval_secs`.
Additionally, `print_interval_secs` defaults to `1 second`, which has the additional benefit of
providing a very basic "events per second" indicator out-of-the-box.

### Datadog Logs sink loses `batch.max_bytes` setting {#datadog_logs_max_bytes}

We've updated the Datadog Logs sink to conform more tightly to the Datadog Logs
API's constraints, one of which is a maximum payload size. The recommendation of
that API is to send payloads as close to but not over 5MB in an uncompressed,
serialized form. The sink will now always try to send 5MB payloads, consistent
with your timeout settings.

Users that have previously set `batch.max_bytes` may now safely remove the
value. If it is left the setting will have no effect.

<<<<<<< HEAD
### Field name change for aggregated summaries in `metric_to_log` transform {#agg_summary_metric_to_log}

We've updated the rendered fields for "aggregated summaries" when emitted by the `metric_to_log`
transform to better align with the actual data itself.  Instead of `upper_limit`, the field which
holds the quantile is now called `q`, which is a common shorthand for "quantile".

`upper_limit` is a holdover from the initial implementation of metrics support in Vector and applies
to aggregated histograms, but not to aggregated summaries.
=======
### Vector now logs to stderr {#logging}

Previously, Vector used to log all output to stdout, but this made it difficult to use the output of the `console` sink,
which also writes to stdout by default.  Following some discussion in
[#1714](https://github.com/vectordotdev/vector/issues/1740) we decided to modify Vector to, instead, log to stderr so
that stdout can be processed separately.

If you were previously depending on Vector's logs appearing in stdout, you should now look for them in stderr.
>>>>>>> 8e5fd7ca
<|MERGE_RESOLUTION|>--- conflicted
+++ resolved
@@ -13,13 +13,9 @@
 Vector's 0.17.0 release includes three **breaking changes**:
 
 1. [Blackhole sink configuration changes](#blackhole)
-<<<<<<< HEAD
 2. [Datadog Logs sink loses `batch.max_bytes` setting](#datadog_logs_max_bytes)
 3. [Field name change for aggregated summaries in `metric_to_log` transform](#agg_summary_metric_to_log)
-=======
-1. [Datadog Logs sink loses `batch.max_bytes` setting](#datadog_logs_max_bytes)
-1. [Vector now logs to stderr](#logging)
->>>>>>> 8e5fd7ca
+4. [Vector now logs to stderr](#logging)
 
 We cover them below to help you upgrade quickly:
 
@@ -46,7 +42,6 @@
 Users that have previously set `batch.max_bytes` may now safely remove the
 value. If it is left the setting will have no effect.
 
-<<<<<<< HEAD
 ### Field name change for aggregated summaries in `metric_to_log` transform {#agg_summary_metric_to_log}
 
 We've updated the rendered fields for "aggregated summaries" when emitted by the `metric_to_log`
@@ -55,7 +50,6 @@
 
 `upper_limit` is a holdover from the initial implementation of metrics support in Vector and applies
 to aggregated histograms, but not to aggregated summaries.
-=======
 ### Vector now logs to stderr {#logging}
 
 Previously, Vector used to log all output to stdout, but this made it difficult to use the output of the `console` sink,
@@ -63,5 +57,4 @@
 [#1714](https://github.com/vectordotdev/vector/issues/1740) we decided to modify Vector to, instead, log to stderr so
 that stdout can be processed separately.
 
-If you were previously depending on Vector's logs appearing in stdout, you should now look for them in stderr.
->>>>>>> 8e5fd7ca
+If you were previously depending on Vector's logs appearing in stdout, you should now look for them in stderr.