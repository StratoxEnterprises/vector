--- conflicted
+++ resolved
@@ -9,14 +9,8 @@
 use metrics_util::DebuggingRecorder;
 use std::fmt;
 use std::pin::Pin;
-<<<<<<< HEAD
 use tracing::Span;
 use tracing_subscriber::prelude::__tracing_subscriber_SubscriberExt;
-use tracing_subscriber::Registry;
-=======
-use tokio::runtime::Runtime;
-use tracing_subscriber::prelude::__tracing_subscriber_SubscriberExt;
->>>>>>> 8b328713
 
 #[derive(Clone, Copy)]
 pub struct Message<const N: usize> {
@@ -192,14 +186,4 @@
         send_msg(msg, sink.as_mut(), &mut snd_context);
         consume(stream.as_mut(), &mut rcv_context)
     }
-}
-
-pub fn init_instrumentation() {
-    let subscriber = Registry::default().with(MetricsLayer::new());
-    let _ = tracing::subscriber::set_global_default(subscriber);
-
-    if metrics::try_recorder().is_none() {
-        let recorder = TracingContextLayer::all().layer(DebuggingRecorder::new());
-        metrics::set_boxed_recorder(Box::new(recorder)).unwrap();
-    }
 }