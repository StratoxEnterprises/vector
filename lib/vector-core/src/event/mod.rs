use buffers::bytes::{DecodeBytes, EncodeBytes};
use bytes::{Buf, BufMut, Bytes};
use chrono::{DateTime, SecondsFormat, Utc};
pub use finalization::{
    BatchNotifier, BatchStatus, BatchStatusReceiver, EventFinalizer, EventFinalizers, EventStatus,
};
pub use legacy_lookup::Lookup;
pub use log_event::LogEvent;
pub use metadata::EventMetadata;
pub use metric::{Metric, MetricKind, MetricValue, StatisticKind};
use prost::{DecodeError, EncodeError, Message};
use shared::EventDataEq;
use std::collections::{BTreeMap, HashMap};
use std::convert::{TryFrom, TryInto};
use std::fmt::Debug;
use std::sync::Arc;
use tracing::field::{Field, Visit};
pub use util::log::PathComponent;
pub use util::log::PathIter;
pub use value::Value;
#[cfg(feature = "vrl")]
pub use vrl_target::VrlTarget;

pub mod discriminant;
pub mod error;
mod finalization;
mod legacy_lookup;
mod log_event;
#[cfg(feature = "lua")]
pub mod lua;
pub mod merge_state;
mod metadata;
pub mod metric;
pub mod proto;
#[cfg(test)]
mod test;
pub mod util;
mod value;
#[cfg(feature = "vrl")]
mod vrl_target;

pub const PARTIAL: &str = "_partial";

#[derive(PartialEq, PartialOrd, Debug, Clone)]
pub enum Event {
    Chunk(Vec<u8>, EventMetadata),
    Frame(Vec<u8>, EventMetadata),
    Log(LogEvent),
    Metric(Metric),
}

impl Event {
    #[must_use]
    pub fn new_empty_log() -> Self {
        Event::Log(LogEvent::default())
    }

    /// Return self as a `LogEvent`
    ///
    /// # Panics
    ///
    /// This function panics if self is anything other than an `Event::Log`.
    pub fn as_log(&self) -> &LogEvent {
        match self {
            Event::Log(log) => log,
            _ => panic!("Failed type coercion, {:?} is not a log event", self),
        }
    }

    /// Return self as a mutable `LogEvent`
    ///
    /// # Panics
    ///
    /// This function panics if self is anything other than an `Event::Log`.
    pub fn as_mut_log(&mut self) -> &mut LogEvent {
        match self {
            Event::Log(log) => log,
            _ => panic!("Failed type coercion, {:?} is not a log event", self),
        }
    }

    /// Coerces self into a `LogEvent`
    ///
    /// # Panics
    ///
    /// This function panics if self is anything other than an `Event::Log`.
    pub fn into_log(self) -> LogEvent {
        match self {
            Event::Log(log) => log,
            _ => panic!("Failed type coercion, {:?} is not a log event", self),
        }
    }

    /// Return self as a `Metric`
    ///
    /// # Panics
    ///
    /// This function panics if self is anything other than an `Event::Metric`.
    pub fn as_metric(&self) -> &Metric {
        match self {
            Event::Metric(metric) => metric,
            _ => panic!("Failed type coercion, {:?} is not a metric", self),
        }
    }

    /// Return self as a mutable `Metric`
    ///
    /// # Panics
    ///
    /// This function panics if self is anything other than an `Event::Metric`.
    pub fn as_mut_metric(&mut self) -> &mut Metric {
        match self {
            Event::Metric(metric) => metric,
            _ => panic!("Failed type coercion, {:?} is not a metric", self),
        }
    }

    /// Coerces self into `Metric`
    ///
    /// # Panics
    ///
    /// This function panics if self is anything other than an `Event::Metric`.
    pub fn into_metric(self) -> Metric {
        match self {
            Event::Metric(metric) => metric,
            _ => panic!("Failed type coercion, {:?} is not a metric", self),
        }
    }

    pub fn metadata(&self) -> &EventMetadata {
        match self {
            Self::Chunk(_, metadata) | Self::Frame(_, metadata) => metadata,
            Self::Log(log) => log.metadata(),
            Self::Metric(metric) => metric.metadata(),
        }
    }

    pub fn metadata_mut(&mut self) -> &mut EventMetadata {
        match self {
            Self::Chunk(_, ref mut metadata) | Self::Frame(_, ref mut metadata) => metadata,
            Self::Log(log) => log.metadata_mut(),
            Self::Metric(metric) => metric.metadata_mut(),
        }
    }

    pub fn add_batch_notifier(&mut self, batch: Arc<BatchNotifier>) {
        let finalizer = EventFinalizer::new(batch);
        match self {
            Self::Chunk(_, ref mut metadata) | Self::Frame(_, ref mut metadata) => {
                metadata.add_finalizer(finalizer)
            }
            Self::Log(log) => log.add_finalizer(finalizer),
            Self::Metric(metric) => metric.add_finalizer(finalizer),
        }
    }
}

impl EventDataEq for Event {
    fn event_data_eq(&self, other: &Self) -> bool {
        match (self, other) {
            (Self::Chunk(a, metadata_a), Self::Chunk(b, metadata_b))
            | (Self::Frame(a, metadata_a), Self::Frame(b, metadata_b)) => {
                a == b && metadata_a.event_data_eq(metadata_b)
            }
            (Self::Log(a), Self::Log(b)) => a.event_data_eq(b),
            (Self::Metric(a), Self::Metric(b)) => a.event_data_eq(b),
            _ => false,
        }
    }
}

fn timestamp_to_string(timestamp: &DateTime<Utc>) -> String {
    timestamp.to_rfc3339_opts(SecondsFormat::AutoSi, true)
}

impl From<&tracing::Event<'_>> for Event {
    fn from(event: &tracing::Event<'_>) -> Self {
        let now = chrono::Utc::now();
        let mut maker = MakeLogEvent::default();
        event.record(&mut maker);

        let mut log = maker.0;
        log.insert("timestamp", now);

        let meta = event.metadata();
        log.insert(
            "metadata.kind",
            if meta.is_event() {
                Value::Bytes("event".to_string().into())
            } else if meta.is_span() {
                Value::Bytes("span".to_string().into())
            } else {
                Value::Null
            },
        );
        log.insert("metadata.level", meta.level().to_string());
        log.insert(
            "metadata.module_path",
            meta.module_path()
                .map_or(Value::Null, |mp| Value::Bytes(mp.to_string().into())),
        );
        log.insert("metadata.target", meta.target().to_string());

        log.into()
    }
}

#[derive(Debug, Default)]
struct MakeLogEvent(LogEvent);

impl Visit for MakeLogEvent {
    fn record_str(&mut self, field: &Field, value: &str) {
        self.0.insert(field.name(), value.to_string());
    }

    fn record_debug(&mut self, field: &Field, value: &dyn Debug) {
        self.0.insert(field.name(), format!("{:?}", value));
    }

    fn record_i64(&mut self, field: &Field, value: i64) {
        self.0.insert(field.name(), value);
    }

    fn record_u64(&mut self, field: &Field, value: u64) {
        let field = field.name();
        let converted: Result<i64, _> = value.try_into();
        match converted {
            Ok(value) => self.0.insert(field, value),
            Err(_) => self.0.insert(field, value.to_string()),
        };
    }

    fn record_bool(&mut self, field: &Field, value: bool) {
        self.0.insert(field.name(), value);
    }
}

impl From<BTreeMap<String, Value>> for Event {
    fn from(map: BTreeMap<String, Value>) -> Self {
        Self::Log(LogEvent::from(map))
    }
}

impl From<HashMap<String, Value>> for Event {
    fn from(map: HashMap<String, Value>) -> Self {
        Self::Log(LogEvent::from(map))
    }
}

impl TryFrom<serde_json::Value> for Event {
    type Error = crate::Error;

    fn try_from(map: serde_json::Value) -> Result<Self, Self::Error> {
        match map {
            serde_json::Value::Object(fields) => Ok(Event::from(
                fields
                    .into_iter()
                    .map(|(k, v)| (k, v.into()))
                    .collect::<BTreeMap<_, _>>(),
            )),
            _ => Err(crate::Error::from(
                "Attempted to convert non-Object JSON into an Event.",
            )),
        }
    }
}

impl TryInto<serde_json::Value> for Event {
    type Error = serde_json::Error;

    fn try_into(self) -> Result<serde_json::Value, Self::Error> {
        match self {
            Event::Chunk(chunk, _) => serde_json::to_value(chunk),
            Event::Frame(frame, _) => serde_json::to_value(frame),
            Event::Log(fields) => serde_json::to_value(fields),
            Event::Metric(metric) => serde_json::to_value(metric),
        }
    }
}

<<<<<<< HEAD
impl From<proto::EventWrapper> for Event {
    fn from(proto: proto::EventWrapper) -> Self {
        let event = proto.event.unwrap();

        match event {
            EventProto::Chunk(proto) => Event::Chunk(proto.bytes, Default::default()),
            EventProto::Frame(proto) => Event::Frame(proto.bytes, Default::default()),
            EventProto::Log(proto) => {
                let fields = proto
                    .fields
                    .into_iter()
                    .filter_map(|(k, v)| decode_value(v).map(|value| (k, value)))
                    .collect::<BTreeMap<_, _>>();

                Event::Log(LogEvent::from(fields))
            }
            EventProto::Metric(proto) => {
                let kind = match proto.kind() {
                    proto::metric::Kind::Incremental => MetricKind::Incremental,
                    proto::metric::Kind::Absolute => MetricKind::Absolute,
                };

                let name = proto.name;

                let namespace = if proto.namespace.is_empty() {
                    None
                } else {
                    Some(proto.namespace)
                };

                let timestamp = proto
                    .timestamp
                    .map(|ts| chrono::Utc.timestamp(ts.seconds, ts.nanos as u32));

                let tags = if proto.tags.is_empty() {
                    None
                } else {
                    Some(proto.tags)
                };

                let value = match proto.value.unwrap() {
                    MetricProto::Counter(counter) => MetricValue::Counter {
                        value: counter.value,
                    },
                    MetricProto::Gauge(gauge) => MetricValue::Gauge { value: gauge.value },
                    MetricProto::Set(set) => MetricValue::Set {
                        values: set.values.into_iter().collect(),
                    },
                    MetricProto::Distribution1(dist) => MetricValue::Distribution {
                        statistic: dist.statistic().into(),
                        samples: metric::zip_samples(dist.values, dist.sample_rates),
                    },
                    MetricProto::Distribution2(dist) => MetricValue::Distribution {
                        statistic: dist.statistic().into(),
                        samples: dist.samples.into_iter().map(Into::into).collect(),
                    },
                    MetricProto::AggregatedHistogram1(hist) => MetricValue::AggregatedHistogram {
                        buckets: metric::zip_buckets(hist.buckets, hist.counts),
                        count: hist.count,
                        sum: hist.sum,
                    },
                    MetricProto::AggregatedHistogram2(hist) => MetricValue::AggregatedHistogram {
                        buckets: hist.buckets.into_iter().map(Into::into).collect(),
                        count: hist.count,
                        sum: hist.sum,
                    },
                    MetricProto::AggregatedSummary1(summary) => MetricValue::AggregatedSummary {
                        quantiles: metric::zip_quantiles(summary.quantiles, summary.values),
                        count: summary.count,
                        sum: summary.sum,
                    },
                    MetricProto::AggregatedSummary2(summary) => MetricValue::AggregatedSummary {
                        quantiles: summary.quantiles.into_iter().map(Into::into).collect(),
                        count: summary.count,
                        sum: summary.sum,
                    },
                };

                Event::Metric(
                    Metric::new(name, kind, value)
                        .with_namespace(namespace)
                        .with_tags(tags)
                        .with_timestamp(timestamp),
                )
            }
        }
    }
}

fn encode_value(value: Value) -> proto::Value {
    proto::Value {
        kind: match value {
            Value::Bytes(b) => Some(proto::value::Kind::RawBytes(b.to_vec())),
            Value::Timestamp(ts) => Some(proto::value::Kind::Timestamp(prost_types::Timestamp {
                seconds: ts.timestamp(),
                nanos: ts.timestamp_subsec_nanos() as i32,
            })),
            Value::Integer(value) => Some(proto::value::Kind::Integer(value)),
            Value::Float(value) => Some(proto::value::Kind::Float(value)),
            Value::Boolean(value) => Some(proto::value::Kind::Boolean(value)),
            Value::Map(fields) => Some(proto::value::Kind::Map(encode_map(fields))),
            Value::Array(items) => Some(proto::value::Kind::Array(encode_array(items))),
            Value::Null => Some(proto::value::Kind::Null(proto::ValueNull::NullValue as i32)),
        },
    }
}

fn encode_map(fields: BTreeMap<String, Value>) -> proto::ValueMap {
    proto::ValueMap {
        fields: fields
            .into_iter()
            .map(|(key, value)| (key, encode_value(value)))
            .collect(),
    }
}

fn encode_array(items: Vec<Value>) -> proto::ValueArray {
    proto::ValueArray {
        items: items.into_iter().map(encode_value).collect(),
    }
}

impl From<Event> for proto::EventWrapper {
    fn from(event: Event) -> Self {
        match event {
            Event::Chunk(bytes, _) => {
                let event = EventProto::Chunk(proto::Chunk { bytes });
                proto::EventWrapper { event: Some(event) }
            }
            Event::Frame(bytes, _) => {
                let event = EventProto::Frame(proto::Frame { bytes });
                proto::EventWrapper { event: Some(event) }
            }
            Event::Log(log_event) => {
                let (fields, _metadata) = log_event.into_parts();
                let fields = fields
                    .into_iter()
                    .map(|(k, v)| (k, encode_value(v)))
                    .collect::<BTreeMap<_, _>>();

                let event = EventProto::Log(Log { fields });

                proto::EventWrapper { event: Some(event) }
            }
            Event::Metric(metric) => {
                let name = metric.series.name.name;
                let namespace = metric.series.name.namespace.unwrap_or_default();

                let timestamp = metric.data.timestamp.map(|ts| prost_types::Timestamp {
                    seconds: ts.timestamp(),
                    nanos: ts.timestamp_subsec_nanos() as i32,
                });

                let tags = metric.series.tags.unwrap_or_default();

                let kind = match metric.data.kind {
                    MetricKind::Incremental => proto::metric::Kind::Incremental,
                    MetricKind::Absolute => proto::metric::Kind::Absolute,
                }
                .into();

                let metric = match metric.data.value {
                    MetricValue::Counter { value } => {
                        MetricProto::Counter(proto::Counter { value })
                    }
                    MetricValue::Gauge { value } => MetricProto::Gauge(proto::Gauge { value }),
                    MetricValue::Set { values } => MetricProto::Set(proto::Set {
                        values: values.into_iter().collect(),
                    }),
                    MetricValue::Distribution { samples, statistic } => {
                        MetricProto::Distribution2(proto::Distribution2 {
                            samples: samples.into_iter().map(Into::into).collect(),
                            statistic: match statistic {
                                StatisticKind::Histogram => proto::StatisticKind::Histogram,
                                StatisticKind::Summary => proto::StatisticKind::Summary,
                            }
                            .into(),
                        })
                    }
                    MetricValue::AggregatedHistogram {
                        buckets,
                        count,
                        sum,
                    } => MetricProto::AggregatedHistogram2(proto::AggregatedHistogram2 {
                        buckets: buckets.into_iter().map(Into::into).collect(),
                        count,
                        sum,
                    }),
                    MetricValue::AggregatedSummary {
                        quantiles,
                        count,
                        sum,
                    } => MetricProto::AggregatedSummary2(proto::AggregatedSummary2 {
                        quantiles: quantiles.into_iter().map(Into::into).collect(),
                        count,
                        sum,
                    }),
                };

                let event = EventProto::Metric(proto::Metric {
                    name,
                    namespace,
                    timestamp,
                    tags,
                    kind,
                    value: Some(metric),
                });

                proto::EventWrapper { event: Some(event) }
            }
        }
    }
}

=======
>>>>>>> 2e3ed8f3
impl From<proto::StatisticKind> for StatisticKind {
    fn from(kind: proto::StatisticKind) -> Self {
        match kind {
            proto::StatisticKind::Histogram => StatisticKind::Histogram,
            proto::StatisticKind::Summary => StatisticKind::Summary,
        }
    }
}

impl From<metric::Sample> for proto::DistributionSample {
    fn from(sample: metric::Sample) -> Self {
        Self {
            value: sample.value,
            rate: sample.rate,
        }
    }
}

impl From<proto::DistributionSample> for metric::Sample {
    fn from(sample: proto::DistributionSample) -> Self {
        Self {
            value: sample.value,
            rate: sample.rate,
        }
    }
}

impl From<metric::Bucket> for proto::HistogramBucket {
    fn from(bucket: metric::Bucket) -> Self {
        Self {
            upper_limit: bucket.upper_limit,
            count: bucket.count,
        }
    }
}

impl From<proto::HistogramBucket> for metric::Bucket {
    fn from(bucket: proto::HistogramBucket) -> Self {
        Self {
            upper_limit: bucket.upper_limit,
            count: bucket.count,
        }
    }
}

impl From<metric::Quantile> for proto::SummaryQuantile {
    fn from(quantile: metric::Quantile) -> Self {
        Self {
            upper_limit: quantile.upper_limit,
            value: quantile.value,
        }
    }
}

impl From<proto::SummaryQuantile> for metric::Quantile {
    fn from(quantile: proto::SummaryQuantile) -> Self {
        Self {
            upper_limit: quantile.upper_limit,
            value: quantile.value,
        }
    }
}

impl From<Bytes> for Event {
    fn from(message: Bytes) -> Self {
        Event::Log(LogEvent::from(message))
    }
}

impl From<&str> for Event {
    fn from(line: &str) -> Self {
        LogEvent::from(line).into()
    }
}

impl From<String> for Event {
    fn from(line: String) -> Self {
        LogEvent::from(line).into()
    }
}

impl From<LogEvent> for Event {
    fn from(log: LogEvent) -> Self {
        Event::Log(log)
    }
}

impl From<Metric> for Event {
    fn from(metric: Metric) -> Self {
        Event::Metric(metric)
    }
}

/// A wrapper for references to inner event types, where reconstituting
/// a full `Event` from a `LogEvent` or `Metric` might be inconvenient.
#[derive(Clone, Copy, Debug)]
pub enum EventRef<'a> {
    Chunk(&'a [u8], &'a EventMetadata),
    Frame(&'a [u8], &'a EventMetadata),
    Log(&'a LogEvent),
    Metric(&'a Metric),
}

impl<'a> From<&'a Event> for EventRef<'a> {
    fn from(event: &'a Event) -> Self {
        match event {
            Event::Chunk(chunk, metadata) => EventRef::Chunk(chunk, metadata),
            Event::Frame(frame, metadata) => EventRef::Chunk(frame, metadata),
            Event::Log(log) => log.into(),
            Event::Metric(metric) => metric.into(),
        }
    }
}

impl<'a> From<&'a LogEvent> for EventRef<'a> {
    fn from(log: &'a LogEvent) -> Self {
        Self::Log(log)
    }
}

impl<'a> From<&'a Metric> for EventRef<'a> {
    fn from(metric: &'a Metric) -> Self {
        Self::Metric(metric)
    }
}

impl EncodeBytes<Event> for Event {
    type Error = EncodeError;

    fn encode<B>(self, buffer: &mut B) -> Result<(), Self::Error>
    where
        B: BufMut,
    {
        proto::EventWrapper::from(self).encode(buffer)
    }
}

impl DecodeBytes<Event> for Event {
    type Error = DecodeError;

    fn decode<B>(buffer: B) -> Result<Event, Self::Error>
    where
        B: Buf,
    {
        proto::EventWrapper::decode(buffer).map(|wrp| wrp.into())
    }
}<|MERGE_RESOLUTION|>--- conflicted
+++ resolved
@@ -278,223 +278,6 @@
     }
 }
 
-<<<<<<< HEAD
-impl From<proto::EventWrapper> for Event {
-    fn from(proto: proto::EventWrapper) -> Self {
-        let event = proto.event.unwrap();
-
-        match event {
-            EventProto::Chunk(proto) => Event::Chunk(proto.bytes, Default::default()),
-            EventProto::Frame(proto) => Event::Frame(proto.bytes, Default::default()),
-            EventProto::Log(proto) => {
-                let fields = proto
-                    .fields
-                    .into_iter()
-                    .filter_map(|(k, v)| decode_value(v).map(|value| (k, value)))
-                    .collect::<BTreeMap<_, _>>();
-
-                Event::Log(LogEvent::from(fields))
-            }
-            EventProto::Metric(proto) => {
-                let kind = match proto.kind() {
-                    proto::metric::Kind::Incremental => MetricKind::Incremental,
-                    proto::metric::Kind::Absolute => MetricKind::Absolute,
-                };
-
-                let name = proto.name;
-
-                let namespace = if proto.namespace.is_empty() {
-                    None
-                } else {
-                    Some(proto.namespace)
-                };
-
-                let timestamp = proto
-                    .timestamp
-                    .map(|ts| chrono::Utc.timestamp(ts.seconds, ts.nanos as u32));
-
-                let tags = if proto.tags.is_empty() {
-                    None
-                } else {
-                    Some(proto.tags)
-                };
-
-                let value = match proto.value.unwrap() {
-                    MetricProto::Counter(counter) => MetricValue::Counter {
-                        value: counter.value,
-                    },
-                    MetricProto::Gauge(gauge) => MetricValue::Gauge { value: gauge.value },
-                    MetricProto::Set(set) => MetricValue::Set {
-                        values: set.values.into_iter().collect(),
-                    },
-                    MetricProto::Distribution1(dist) => MetricValue::Distribution {
-                        statistic: dist.statistic().into(),
-                        samples: metric::zip_samples(dist.values, dist.sample_rates),
-                    },
-                    MetricProto::Distribution2(dist) => MetricValue::Distribution {
-                        statistic: dist.statistic().into(),
-                        samples: dist.samples.into_iter().map(Into::into).collect(),
-                    },
-                    MetricProto::AggregatedHistogram1(hist) => MetricValue::AggregatedHistogram {
-                        buckets: metric::zip_buckets(hist.buckets, hist.counts),
-                        count: hist.count,
-                        sum: hist.sum,
-                    },
-                    MetricProto::AggregatedHistogram2(hist) => MetricValue::AggregatedHistogram {
-                        buckets: hist.buckets.into_iter().map(Into::into).collect(),
-                        count: hist.count,
-                        sum: hist.sum,
-                    },
-                    MetricProto::AggregatedSummary1(summary) => MetricValue::AggregatedSummary {
-                        quantiles: metric::zip_quantiles(summary.quantiles, summary.values),
-                        count: summary.count,
-                        sum: summary.sum,
-                    },
-                    MetricProto::AggregatedSummary2(summary) => MetricValue::AggregatedSummary {
-                        quantiles: summary.quantiles.into_iter().map(Into::into).collect(),
-                        count: summary.count,
-                        sum: summary.sum,
-                    },
-                };
-
-                Event::Metric(
-                    Metric::new(name, kind, value)
-                        .with_namespace(namespace)
-                        .with_tags(tags)
-                        .with_timestamp(timestamp),
-                )
-            }
-        }
-    }
-}
-
-fn encode_value(value: Value) -> proto::Value {
-    proto::Value {
-        kind: match value {
-            Value::Bytes(b) => Some(proto::value::Kind::RawBytes(b.to_vec())),
-            Value::Timestamp(ts) => Some(proto::value::Kind::Timestamp(prost_types::Timestamp {
-                seconds: ts.timestamp(),
-                nanos: ts.timestamp_subsec_nanos() as i32,
-            })),
-            Value::Integer(value) => Some(proto::value::Kind::Integer(value)),
-            Value::Float(value) => Some(proto::value::Kind::Float(value)),
-            Value::Boolean(value) => Some(proto::value::Kind::Boolean(value)),
-            Value::Map(fields) => Some(proto::value::Kind::Map(encode_map(fields))),
-            Value::Array(items) => Some(proto::value::Kind::Array(encode_array(items))),
-            Value::Null => Some(proto::value::Kind::Null(proto::ValueNull::NullValue as i32)),
-        },
-    }
-}
-
-fn encode_map(fields: BTreeMap<String, Value>) -> proto::ValueMap {
-    proto::ValueMap {
-        fields: fields
-            .into_iter()
-            .map(|(key, value)| (key, encode_value(value)))
-            .collect(),
-    }
-}
-
-fn encode_array(items: Vec<Value>) -> proto::ValueArray {
-    proto::ValueArray {
-        items: items.into_iter().map(encode_value).collect(),
-    }
-}
-
-impl From<Event> for proto::EventWrapper {
-    fn from(event: Event) -> Self {
-        match event {
-            Event::Chunk(bytes, _) => {
-                let event = EventProto::Chunk(proto::Chunk { bytes });
-                proto::EventWrapper { event: Some(event) }
-            }
-            Event::Frame(bytes, _) => {
-                let event = EventProto::Frame(proto::Frame { bytes });
-                proto::EventWrapper { event: Some(event) }
-            }
-            Event::Log(log_event) => {
-                let (fields, _metadata) = log_event.into_parts();
-                let fields = fields
-                    .into_iter()
-                    .map(|(k, v)| (k, encode_value(v)))
-                    .collect::<BTreeMap<_, _>>();
-
-                let event = EventProto::Log(Log { fields });
-
-                proto::EventWrapper { event: Some(event) }
-            }
-            Event::Metric(metric) => {
-                let name = metric.series.name.name;
-                let namespace = metric.series.name.namespace.unwrap_or_default();
-
-                let timestamp = metric.data.timestamp.map(|ts| prost_types::Timestamp {
-                    seconds: ts.timestamp(),
-                    nanos: ts.timestamp_subsec_nanos() as i32,
-                });
-
-                let tags = metric.series.tags.unwrap_or_default();
-
-                let kind = match metric.data.kind {
-                    MetricKind::Incremental => proto::metric::Kind::Incremental,
-                    MetricKind::Absolute => proto::metric::Kind::Absolute,
-                }
-                .into();
-
-                let metric = match metric.data.value {
-                    MetricValue::Counter { value } => {
-                        MetricProto::Counter(proto::Counter { value })
-                    }
-                    MetricValue::Gauge { value } => MetricProto::Gauge(proto::Gauge { value }),
-                    MetricValue::Set { values } => MetricProto::Set(proto::Set {
-                        values: values.into_iter().collect(),
-                    }),
-                    MetricValue::Distribution { samples, statistic } => {
-                        MetricProto::Distribution2(proto::Distribution2 {
-                            samples: samples.into_iter().map(Into::into).collect(),
-                            statistic: match statistic {
-                                StatisticKind::Histogram => proto::StatisticKind::Histogram,
-                                StatisticKind::Summary => proto::StatisticKind::Summary,
-                            }
-                            .into(),
-                        })
-                    }
-                    MetricValue::AggregatedHistogram {
-                        buckets,
-                        count,
-                        sum,
-                    } => MetricProto::AggregatedHistogram2(proto::AggregatedHistogram2 {
-                        buckets: buckets.into_iter().map(Into::into).collect(),
-                        count,
-                        sum,
-                    }),
-                    MetricValue::AggregatedSummary {
-                        quantiles,
-                        count,
-                        sum,
-                    } => MetricProto::AggregatedSummary2(proto::AggregatedSummary2 {
-                        quantiles: quantiles.into_iter().map(Into::into).collect(),
-                        count,
-                        sum,
-                    }),
-                };
-
-                let event = EventProto::Metric(proto::Metric {
-                    name,
-                    namespace,
-                    timestamp,
-                    tags,
-                    kind,
-                    value: Some(metric),
-                });
-
-                proto::EventWrapper { event: Some(event) }
-            }
-        }
-    }
-}
-
-=======
->>>>>>> 2e3ed8f3
 impl From<proto::StatisticKind> for StatisticKind {
     fn from(kind: proto::StatisticKind) -> Self {
         match kind {
